--- conflicted
+++ resolved
@@ -60,22 +60,12 @@
 
   container: Option[ContainerInfo] = None,
 
-<<<<<<< HEAD
-  @FieldJsonDeserialize(contentAs = classOf[HealthCheck])
   healthChecks: Set[HealthCheck] = Set(),
 
-  @FieldJsonProperty
-=======
->>>>>>> 9b279a64
   version: Timestamp = Timestamp.now
 
 ) extends MarathonState[Protos.ServiceDefinition, AppDefinition]
   with Timestamped {
-
-<<<<<<< HEAD
-  // the default constructor exists solely for interop with automatic
-  // (de)serializers
-  def this() = this(id = "")
 
   assert(
     portIndicesAreValid,
@@ -93,8 +83,6 @@
     }
   }
 
-=======
->>>>>>> 9b279a64
   def toProto: Protos.ServiceDefinition = {
     val commandInfo = TaskBuilder.commandInfo(this, Seq())
     val cpusResource = TaskBuilder.scalarResource(AppDefinition.CPUS, cpus)
