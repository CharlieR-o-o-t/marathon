--- conflicted
+++ resolved
@@ -1,12 +1,9 @@
 package mesosphere.marathon
 package core.task.tracker.impl
 
-<<<<<<< HEAD
 import akka.actor.Status
 import akka.testkit.TestProbe
-=======
 import akka.Done
->>>>>>> d4340028
 import mesosphere.AkkaUnitTest
 import mesosphere.marathon.core.instance.TestInstanceBuilder
 import mesosphere.marathon.core.instance.TestInstanceBuilder._
@@ -171,21 +168,5 @@
       val updateValue = statusUpdate.failed.futureValue
       updateValue shouldBe cause
     }
-<<<<<<< HEAD
-=======
-
-    "not consider resident instances as active" in {
-      val f = new Fixture
-      val appId: PathId = PathId("/test")
-      val activeCountFuture = f.delegate.countActiveSpecInstances(appId)
-      var instance = TestInstanceBuilder.newBuilder(appId).addTaskReserved(None).getInstance()
-      val reservedTask: Task = instance.appTask
-      instance = instance.copy(tasksMap = Map(reservedTask.taskId -> reservedTask.copy(status = reservedTask.status.copy(mesosStatus = Some(MesosTaskStatusTestHelper.failed(reservedTask.taskId))))))
-      f.instanceTrackerProbe.expectMsg(InstanceTrackerActor.List)
-      f.instanceTrackerProbe.reply(InstancesBySpec(Map(appId -> SpecInstances(Map(instance.instanceId -> instance)))))
-      val activeCount = activeCountFuture.futureValue
-      activeCount should be(0)
-    }
->>>>>>> d4340028
   }
 }