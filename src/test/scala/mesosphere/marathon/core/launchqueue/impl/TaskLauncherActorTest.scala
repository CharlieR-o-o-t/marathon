--- conflicted
+++ resolved
@@ -212,13 +212,8 @@
       val taskId = Task.Id.forInstanceId(scheduledInstance.instanceId)
       val provisionedInstance = scheduledInstance.provisioned(TestInstanceBuilder.defaultAgentInfo, NetworkInfoPlaceholder(), f.app, clock.now(), taskId)
       val update = InstanceUpdated(provisionedInstance, Some(scheduledInstance.state), Seq.empty)
-<<<<<<< HEAD
       Mockito.when(instanceTracker.instancesBySpecSync).thenReturn(InstanceTracker.InstancesBySpec.forInstances(f.runningMarathonInstance, provisionedInstance))
-      val counts = sendUpdate(launcherRef, update)
-=======
-      Mockito.when(instanceTracker.instancesBySpecSync).thenReturn(InstanceTracker.InstancesBySpec.forInstances(f.marathonInstance, provisionedInstance))
       launcherRef ! update
->>>>>>> 9ec5fc65
 
       Then("there are not instances left to launch")
       activeCount(launcherRef) shouldBe 2
@@ -396,12 +391,7 @@
     }
 
     "Updated task is reflected in counts" in new Fixture {
-<<<<<<< HEAD
       val update = TaskStatusUpdateTestHelper.runningHealthy(f.runningMarathonInstance)
-      val expectedCounts = QueuedInstanceInfo(f.app, inProgress = false, 0, 1, Timestamp(0), Timestamp(0))
-=======
-      val update = TaskStatusUpdateTestHelper.runningHealthy(f.marathonInstance)
->>>>>>> 9ec5fc65
 
       Mockito.when(instanceTracker.instancesBySpecSync).thenReturn(InstanceTracker.InstancesBySpec.forInstances(f.runningMarathonInstance))
 
