import os
import uuid

<<<<<<< HEAD
from collections import defaultdict
from dcos import util
from shakedown import http
=======
from shakedown import http, util
>>>>>>> 61222294
from shakedown.errors import DCOSException
from shakedown.clients import mesos
from os.path import join


def make_id(app_id_prefix=None, parent_group="/"):
    app_id = f'{app_id_prefix}-{uuid.uuid4().hex}' if app_id_prefix else str(uuid.uuid4().hex)
    return join(parent_group, app_id)


# should be in shakedown
def get_resource(resource):
    """:param resource: optional filename or http(s) url for the application or group resource
       :type resource: str
       :returns: resource
       :rtype: dict
    """

    if resource is None:
        return None

    if os.path.isfile(resource):
        with util.open_file(resource) as resource_file:
                return util.load_json(resource_file)
    else:
        try:
            http.silence_requests_warnings()
            req = http.get(resource)
            if req.status_code == 200:
                data = b''
                for chunk in req.iter_content(1024):
                    data += chunk
                return util.load_jsons(data.decode('utf-8'))
            else:
                raise Exception
        except Exception:
            raise DCOSException("Can't read from resource: {0}. Please check that it exists.".format(resource))


class FaultDomain:
    """
    High-level representation of a fault domain
    """
    def __init__(self, config):
        # Make sure config is a dict
        if not type(config) is dict:
            config = {}

        # Extract fault domain
        fault_domain = config.get('fault_domain', {})

        # Extract zone/region
        self.zone = fault_domain.get('zone', {}).get('name', 'default')
        self.region = fault_domain.get('region', {}).get('name', 'default')


def get_cluster_local_domain():
    """Contacts the DC/OS mesos master and returns it's faultDomain configuration (aka "local domain")
    """
    master = mesos.get_master()
    return FaultDomain(master.state().get('domain', {}))


def get_cluster_agent_domains():
    """Returns a dictionary with the slave IDs in the cluster and their corresponding
       fault domain information
    """
    agent_domains = {}

    # Populate agent_domains with the ID and the corresponding domain for each slave
    master = mesos.get_master()
    for slave in master.slaves():
        agent_domains[slave['id']] = FaultDomain(slave._short_state.get('domain', None))
    return agent_domains


def get_all_cluster_regions():
    """Returns a dictionary with all the regions and their zones in the cluster
    """
    domain_regions = defaultdict(list)

    # Populate all the domain zones and regions found in the cluster
    for domain in get_cluster_agent_domains().values():
        if domain.zone not in domain_regions[domain.region]:
            domain_regions[domain.region].append(domain.zone)

    # Return dictionary
    return domain_regions


def get_biggest_cluster_region():
    """Returns a tuple with the name of the region with the most zones in the
       cluster and a list with the actual zones in it
    """
    return max(get_all_cluster_regions().items(), key=lambda kv: len(kv[1]))


def get_app_domains(app):
    """Returns a set of all the fault domains used by the tasks of the specified app
    """
    tasks = app.get('tasks', [])
    if len(tasks) == 0:
        return set()

    # Collect the FaultDomain objects from all the agents where the tasks are running
    agent_domains = get_cluster_agent_domains()
    return set(agent_domains[task['slaveId']] for task in tasks)


def get_used_regions_and_zones(domains):
    """Returns tuple with the sets of the used regions and zones from the given list
       of FaultDomain object instances (ex. obtained by get_app_domains())"""
    used_regions = set()
    used_zones = set()

    for domain in domains:
        used_regions.add(domain.region)
        used_zones.add(domain.zone)

    return (used_regions, used_zones)


def count_agents_in_faultdomains(regions=None, zones=None):
    """Return the number of agents that belong on the specified region and/or zone
    """
    counter = 0

    # Make sure to always operate on iterable
    if type(regions) is str:
        regions = [regions]
    if type(zones) is str:
        zones = [zones]

    # Increment counter for the agents that pass the checks
    for domain in get_cluster_agent_domains().values():
        if regions is not None and domain.region not in regions:
            continue
        if zones is not None and domain.zone not in zones:
            continue
        counter += 1

    return counter<|MERGE_RESOLUTION|>--- conflicted
+++ resolved
@@ -1,13 +1,8 @@
 import os
 import uuid
 
-<<<<<<< HEAD
 from collections import defaultdict
-from dcos import util
-from shakedown import http
-=======
 from shakedown import http, util
->>>>>>> 61222294
 from shakedown.errors import DCOSException
 from shakedown.clients import mesos
 from os.path import join
